--- conflicted
+++ resolved
@@ -1,16 +1,15 @@
-# 🐍 Base image
+# Base image
 FROM python:3.11-slim
 
-# 🗂️ Set working directory
+# Set working directory
 WORKDIR /app
 
-# ⚡ Copy dependency list first (improves build caching)
+# Copy dependency list first (improves build caching)
 COPY requirements.txt .
 
-# 🧩 Install Python dependencies
+# Install Python dependencies
 RUN pip install --no-cache-dir -r requirements.txt
 
-<<<<<<< HEAD
 # Copy all source files
 COPY . .
 
@@ -24,17 +23,4 @@
 EXPOSE 8600
 
 
-CMD ["sh", "-c", "python $CMD_FILE"]
-=======
-# 📦 Copy all source files (both serviceDiscovery.py and notificationService.py)
-COPY . .
-
-# 🧱 Expose default Service Discovery port
-EXPOSE 8500
-
-# 🧱 Expose Notification Service port (optional)
-EXPOSE 8600
-
-
-CMD ["python", "serviceDiscovery.py"]
->>>>>>> 84ec7411
+CMD ["sh", "-c", "python $CMD_FILE"]